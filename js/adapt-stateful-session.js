--- conflicted
+++ resolved
@@ -22,14 +22,10 @@
 		},
 
 		getConfig: function() {
-<<<<<<< HEAD
-			this._config = Adapt.config.get('_spoor');
-			
-=======
 			this._config = Adapt.config.has('_spoor')
 				? Adapt.config.get('_spoor')
 				: false;
->>>>>>> 7bdbb6b7
+			
 			this._shouldStoreResponses = (this._config && this._config._tracking && this._config._tracking._shouldStoreResponses);
 			
 			// default should be to record interactions, so only avoid doing that if _shouldRecordInteractions is set to false
