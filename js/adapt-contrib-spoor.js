/*
* adapt-contrib-spoor
* License - http://github.com/adaptlearning/adapt_framework/LICENSE
* Maintainers - Kevin Corry <kevinc@learningpool.com>
*/
define(function(require) {

  var Adapt = require('coreJS/adapt'),
      _ = require('underscore'),
      scormAPI = require('extensions/adapt-contrib-spoor/js/SCORM_API_wrapper'),
      scormWrapper = require('extensions/adapt-contrib-spoor/js/scormWrapper').getInstance(),
      scormLog = require('extensions/adapt-contrib-spoor/js/logger'),
      serialiser = require('./serialisers/default');

  var Spoor = Backbone.Model.extend({

    defaults: {
      initialised: false,
      SCOFinishCalled: false,
      testingMode: false
    },

    initialize: function() {
      this.data = Adapt.config.get('_spoor');
      this.SCOStart() ;
      $(window).unload(_.bind(this.SCOFinish, this));
      this.onDataReady();
    },

    SCOStart: function() {
      var sw = scormWrapper;
      if (sw.initialize()) {
        sw.setVersion("1.2");
        this.set('initialised', true);
        var lessonStatus = sw.getStatus().toLowerCase();

        if (lessonStatus === "not attempted" || lessonStatus === "unknown" || lessonStatus === undefined) {
          sw.setIncomplete();
        }
      }
    },

    SCOFinish:function() {
      if (!this.get('_SCOFinishCalled')) {
        this.set('SCOFinishCalled', true);
        scormWrapper.finish();
      }
    },

    onDataReady: function() {
      this.loadSuspendData();
      this.assignSessionId();
      this.setupListeners();
    },

    setupListeners: function() {
      Adapt.blocks.on('change:_isComplete', this.onBlockComplete, this);
      Adapt.course.on('change:_isComplete', this.onCourseComplete, this);
      Adapt.on('assessment:complete', this.onAssessmentComplete, this);
      Adapt.on('questionView:complete', this.onQuestionComplete, this);
      Adapt.on('questionView:reset', this.onQuestionReset, this);
    },

    loadSuspendData: function() {
      var suspendData = scormWrapper.getSuspendData();

      if (suspendData === "" || suspendData === " " || suspendData === undefined) {
        this.set('_suspendData', serialiser.serialise());
      } else {
        this.set('_suspendData', serialiser.deserialise(suspendData));
      }
    },

    assignSessionId: function () {
      this.set({
        _sessionID: Math.random().toString(36).slice(-8)
      });
    },

    onBlockComplete: function(block) {
      this.set('lastCompletedBlock', block);
      this.persistSuspendData();
    },

    onCourseComplete: function() {
      if(Adapt.course.get('_isComplete') === true) {
        this.set('_attempts', this.get('_attempts')+1);
      }
      _.defer(function waitForBlockComplete() {
        this.persistSuspendData();
      });
    },

    onAssessmentComplete: function(event) {
      if(this.data._tracking._shouldSubmitScore) {
        scormWrapper.setScore(event.scoreAsPercent, 0, 100);
      }
      if (event.isPass) {
        Adapt.course.set('_isAssessmentPassed', event.isPass);
        this.persistSuspendData();
      } else {
        var onAssessmentFailure = this.data._reporting._onAssessmentFailure;
        if (onAssessmentFailure !== "" && onAssessmentFailure !== "incomplete") {
          this.setLessonStatus(onAssessmentFailure);
        }
      }
    },

    onQuestionComplete: function(questionView) {
      questionView.model.set('_sessionID', this.get('_sessionID'));
    },

    onQuestionReset: function(questionView) {
      if(this.get('_sessionID') !== questionView.model.get('_sessionID')) {
          questionView.model.set('_isEnabledOnRevisit', true);
      }
    },

<<<<<<< HEAD
    repopulateCompletionData: function() {
      var suspendData = this.get('_suspendData');

      if (suspendData.spoor.completion !== "") {
        this.restoreProgress(suspendData);
      }
    },

    restoreProgress: function(suspendData) {
      if (suspendData.spoor.completion === "courseComplete") {
        Adapt.course.set('_isComplete', true);
        Adapt.course.setOnChildren('_isComplete', true);
      } else {
        _.each(this.get('_blockCompletionArray'), function(blockCompletion, blockTrackingId) {
          if (blockCompletion === 1) {
            this.markBlockAsComplete({block: Adapt.blocks.findWhere({_trackingId: blockTrackingId}), includeChildren: true});
          }
        }, this);
      }
      Adapt.course.set('_isAssessmentPassed', suspendData.spoor._isAssessmentPassed);
      this.set('_suspendData', suspendData);
      this.sendCompletionString();
    },

    SCOFinish:function() {
      if (!this.get('_SCOFinishCalled')) {
        this.set('SCOFinishCalled', true);
        scormWrapper.finish();
      }
    },

    SCOStart: function() {
      // this.set('scormWrapper', this.data._testingMode') ? this.get('testingLMS : ScormWrapper.getInstance());
      var sw = scormWrapper;
      if (sw.initialize()) {
				/**
				* force use of version SCORM 1.2 as some LMSes (SABA, for instance) present both APIs and, if given the choice, 
				* the pipwerks code will automatically select the SCORM 2004 API - which can lead to unexpected behaviour.
				*/
        sw.setVersion("1.2");
        this.set('initialised', true);
      }
    },
=======
    persistSuspendData: function(){
      var courseCriteriaMet = this.data._tracking._requireCourseCompleted ? Adapt.course.get('_isComplete') : true,
          assessmentCriteriaMet = this.data._tracking._requireAssessmentPassed ? Adapt.course.get('_isAssessmentPassed') : true;
>>>>>>> 943c118d

      if(courseCriteriaMet && assessmentCriteriaMet) {
        this.setLessonStatus(this.data._reporting._onTrackingCriteriaMet);
      }
      scormWrapper.setSuspendData(JSON.stringify(serialiser.serialise()));
    },

    setLessonStatus:function(status){
      switch (status){
        case "incomplete":
          scormWrapper.setIncomplete();
          break;
        case "completed":
          scormWrapper.setCompleted();
          break;
        case "passed":
          scormWrapper.setPassed();
          break;
        case "failed":
          scormWrapper.setFailed();
          break;
        default:
          console.warn("cmi.core.lesson_status of " + status + " is not supported.");
          break;
      }
    }
    
  });
  Adapt.on('app:dataReady', function() {
    new Spoor();
  });
});<|MERGE_RESOLUTION|>--- conflicted
+++ resolved
@@ -116,7 +116,6 @@
       }
     },
 
-<<<<<<< HEAD
     repopulateCompletionData: function() {
       var suspendData = this.get('_suspendData');
 
@@ -160,11 +159,9 @@
         this.set('initialised', true);
       }
     },
-=======
     persistSuspendData: function(){
       var courseCriteriaMet = this.data._tracking._requireCourseCompleted ? Adapt.course.get('_isComplete') : true,
           assessmentCriteriaMet = this.data._tracking._requireAssessmentPassed ? Adapt.course.get('_isAssessmentPassed') : true;
->>>>>>> 943c118d
 
       if(courseCriteriaMet && assessmentCriteriaMet) {
         this.setLessonStatus(this.data._reporting._onTrackingCriteriaMet);
