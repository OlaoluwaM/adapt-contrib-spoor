--- conflicted
+++ resolved
@@ -246,13 +246,11 @@
 	ScormWrapper.prototype.getStudentName = function() {
 		return this.getValue(this.isSCORM2004() ? "cmi.learner_name" : "cmi.core.student_name");
 	};
+
 	ScormWrapper.prototype.getStudentId = function(){
 		return this.getValue(this.isSCORM2004() ? "cmi.learner_id":"cmi.core.student_id");
-	}
-<<<<<<< HEAD
-
-=======
->>>>>>> d0a6fe7a
+	};
+
 	ScormWrapper.prototype.commit = function() {
 		this.logger.debug("ScormWrapper::commit");
 		
