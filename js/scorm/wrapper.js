define (function(require) {

	/*
		IMPORTANT: This wrapper uses the Pipwerks SCORM wrapper and should therefore support both SCORM 1.2 and 2004. Ensure any changes support both versions.
	*/

	var ScormWrapper = function() {
		/* configuration */
		this.setCompletedWhenFailed = true;// this only applies to SCORM 2004
		/**
		 * whether to commit each time there's a change to lesson_status or not
		 */
		this.commitOnStatusChange = true;
		/**
		 * how frequently (in minutes) to commit automatically. set to 0 to disable.
		 */
		this.timedCommitFrequency = 10;
		/**
		 * how many times to retry if a commit fails
		 */
		this.maxCommitRetries = 5;
		/**
		 * time (in milliseconds) to wait between retries
		 */
		this.commitRetryDelay = 1000;
		
		/**
		 * prevents commit from being called if there's already a 'commit retry' pending.
		 */
		this.commitRetryPending = false;
		/**
		 * how many times we've done a 'commit retry'
		 */
		this.commitRetries = 0;
		/**
		 * not currently used - but you could include in an error message to show when data was last saved
		 */
		this.lastCommitSuccessTime = null;
		
		this.timedCommitIntervalID = null;
		this.retryCommitTimeoutID = null;
		this.logOutputWin = null;
		this.startTime = null;
		this.endTime = null;
		
		this.lmsConnected = false;
		this.finishCalled = false;
		
		this.logger = Logger.getInstance();
		this.scorm = pipwerks.SCORM;

        	this.suppressErrors = false;
        
		if (window.__debug)
			this.showDebugWindow();
	};

	// static
	ScormWrapper.instance = null;

	/******************************* public methods *******************************/

	// static
	ScormWrapper.getInstance = function() {
		if (ScormWrapper.instance === null)
			ScormWrapper.instance = new ScormWrapper();
		return ScormWrapper.instance;
	};

	ScormWrapper.prototype.getVersion = function() {
		return this.scorm.version;
	};

	ScormWrapper.prototype.setVersion = function(value) {
		this.scorm.version = value;
		/**
		 * stop the pipwerks code from setting cmi.core.exit to suspend/logout when targeting SCORM 1.2.
		 * there doesn't seem to be any tangible benefit to doing this in 1.2 and it can actually cause problems with some LMSes
		 * (e.g. setting it to 'logout' apparently causes Plateau to log the user completely out of the LMS!)
		 * It needs to be on for SCORM 2004 though, otherwise the LMS might not restore the suspend_data
		 */
		this.scorm.handleExitMode = this.isSCORM2004();
	};

	ScormWrapper.prototype.initialize = function() {
		this.lmsConnected = this.scorm.init();

		if (this.lmsConnected) {
			this.startTime = new Date();
			
			this.initTimedCommit();
		}
		else {
			this.handleError("Course could not connect to the LMS");
		}
		
		return this.lmsConnected;
	};

	/**
	* allows you to check if this is the user's first ever 'session' of a SCO, even after the lesson_status has been set to 'incomplete'
	*/
	ScormWrapper.prototype.isFirstSession = function() {
		return (this.getValue(this.isSCORM2004() ? "cmi.entry" :"cmi.core.entry") === "ab-initio");
	};

	ScormWrapper.prototype.setIncomplete = function() {
		this.setValue(this.isSCORM2004() ? "cmi.completion_status" : "cmi.core.lesson_status", "incomplete");

		if(this.commitOnStatusChange) this.commit();
	};

	ScormWrapper.prototype.setCompleted = function() {
		this.setValue(this.isSCORM2004() ? "cmi.completion_status" : "cmi.core.lesson_status", "completed");
		
		if(this.commitOnStatusChange) this.commit();
	};

	ScormWrapper.prototype.setPassed = function() {
		if (this.isSCORM2004()) {
			this.setValue("cmi.completion_status", "completed");
			this.setValue("cmi.success_status", "passed");
		}
		else {
			this.setValue("cmi.core.lesson_status", "passed");
		}

		if(this.commitOnStatusChange) this.commit();
	};

	ScormWrapper.prototype.setFailed = function() {
		if (this.isSCORM2004()) {
			this.setValue("cmi.success_status", "failed");
			
			if(this.setCompletedWhenFailed)
				this.setValue("cmi.completion_status", "completed");
		}
		else {
			this.setValue("cmi.core.lesson_status", "failed");
		}

			if(this.commitOnStatusChange) this.commit();
	};

	ScormWrapper.prototype.getStatus = function() {
		var status = this.getValue(this.isSCORM2004() ? "cmi.completion_status" : "cmi.core.lesson_status");

		switch(status.toLowerCase()) {// workaround for some LMSes (e.g. Arena) not adhering to the all-lowercase rule
			case "passed":
			case "completed":
			case "incomplete":
			case "failed":
			case "browsed":
			case "not attempted":
			case "not_attempted":// mentioned in SCORM 2004 docs but not sure it ever gets used
			case "unknown": //the SCORM 2004 version if not attempted
				return status;
			break;
			default:
				this.handleError("ScormWrapper::getStatus: invalid lesson status '" + status + "' received from LMS");
				return null;
		}
	};

	ScormWrapper.prototype.setStatus = function(status) {
		switch (status.toLowerCase()){
        case "incomplete":
          this.setIncomplete();
          break;
        case "completed":
          this.setCompleted();
          break;
        case "passed":
          this.setPassed();
          break;
        case "failed":
          this.setFailed();
          break;
        default:
          this.handleError("ScormWrapper::setStatus: the status '" + status + "' is not supported.");
          break;
      }
	}

	ScormWrapper.prototype.getScore = function() {
		return this.getValue(this.isSCORM2004() ? "cmi.score.raw" : "cmi.core.score.raw");
	};

	ScormWrapper.prototype.setScore = function(_score, _minScore, _maxScore) {
		if (this.isSCORM2004()) {
			this.setValue("cmi.score.raw", _score) && this.setValue("cmi.score.min", _minScore) && this.setValue("cmi.score.max", _maxScore) && this.setValue("cmi.score.scaled", _score / 100);
		}
		else {
			this.setValue("cmi.core.score.raw", _score);

			if(this.isSupported("cmi.core.score.min")) this.setValue("cmi.core.score.min", _minScore);

			if(this.isSupported("cmi.core.score.max")) this.setValue("cmi.core.score.max", _maxScore);
		}
	};

	ScormWrapper.prototype.getLessonLocation = function() {
		return this.getValue(this.isSCORM2004() ? "cmi.location" : "cmi.core.lesson_location");
	};

	ScormWrapper.prototype.setLessonLocation = function(_location) {
		this.setValue(this.isSCORM2004() ? "cmi.location" : "cmi.core.lesson_location", _location);
	};

	ScormWrapper.prototype.getSuspendData = function() {
		return this.getValue("cmi.suspend_data");
	};

	ScormWrapper.prototype.setSuspendData = function(_data) {
		this.setValue("cmi.suspend_data", _data);
	};

	ScormWrapper.prototype.getStudentName = function() {
		return this.getValue(this.isSCORM2004() ? "cmi.learner_name" : "cmi.core.student_name");
	};
<<<<<<< HEAD
	
=======

>>>>>>> 40062a1f
	ScormWrapper.prototype.getStudentId = function(){
		return this.getValue(this.isSCORM2004() ? "cmi.learner_id":"cmi.core.student_id");
	};

	ScormWrapper.prototype.commit = function() {
		this.logger.debug("ScormWrapper::commit");
		
		if (this.lmsConnected) {
			if (this.commitRetryPending) {
				this.logger.debug("ScormWrapper::commit: skipping this commit call as one is already pending.");
			}
			else {
				if (this.scorm.save()) {
					this.commitRetries = 0;
					this.lastCommitSuccessTime = new Date();
				}
				else {
					if (this.commitRetries < this.maxCommitRetries && !this.finishCalled) {
						this.commitRetries++;
						this.initRetryCommit();
					}
					else {
						var _errorCode = this.scorm.debug.getCode();

						var _errorMsg = "Course could not commit data to the LMS";
						_errorMsg += "\nError " + _errorCode + ": " + this.scorm.debug.getInfo(_errorCode);
						_errorMsg += "\nLMS Error Info: " + this.scorm.debug.getDiagnosticInfo(_errorCode);

						this.handleError(_errorMsg);
					}
				}
			}
		}
		else {
			this.handleError("Course is not connected to the LMS");
		}
	};

	ScormWrapper.prototype.finish = function() {
		this.logger.debug("ScormWrapper::finish");
		
		if (this.lmsConnected && !this.finishCalled) {
			this.finishCalled = true;
			
			if(this.timedCommitIntervalID != null) {
				window.clearInterval(this.timedCommitIntervalID);
			}
			
			if(this.commitRetryPending) {
				window.clearTimeout(this.retryCommitTimeoutID);
				this.commitRetryPending = false;
			}
			
			if (this.logOutputWin && !this.logOutputWin.closed) {
				this.logOutputWin.close();
			}
			
			this.endTime = new Date();
			
			if (this.isSCORM2004()) {
				this.scorm.set("cmi.session_time", this.convertMilliSecondsToSCORM2004Time(this.endTime.getTime() - this.startTime.getTime()));
			}
			else {
				this.scorm.set("cmi.core.session_time", this.convertMilliSecondsToSCORMTime(this.endTime.getTime() - this.startTime.getTime()));
				this.scorm.set("cmi.core.exit", "");
			}
			
			// api no longer available from this point
			this.lmsConnected = false;
			
			if (!this.scorm.quit()) {
				this.handleError("Course could not finish");
			}
		}
		else {
			this.handleError("Course is not connected to the LMS");
		}
	};

	ScormWrapper.prototype.recordInteraction = function(strID, strResponse, strCorrect, strLatency, scormInteractionType) {
		if(this.isSupported("cmi.interactions._count")) {
			switch(scormInteractionType) {
				case "choice":
					var responseIdentifiers = [];
					var answers = strResponse.split("#");
					
					for (var i = 0, count = answers.length; i < count; i++) {
						responseIdentifiers.push(new ResponseIdentifier(answers[i], answers[i]));
					}
					
					this.recordMultipleChoiceInteraction(strID, responseIdentifiers, strCorrect, null, null, null, strLatency, null);
				break;

				case "matching":
					var matchingResponses = [];
					var sourceTargetPairs = strResponse.split("#");
					var sourceTarget = null;
					
					for (var i = 0, count = sourceTargetPairs.length; i < count; i++) {
						sourceTarget = sourceTargetPairs[i].split(".");
						matchingResponses.push(new MatchingResponse(sourceTarget[0], sourceTarget[1]));
					}
					
					this.recordMatchingInteraction(strID, matchingResponses, strCorrect, null, null, null, strLatency, null);
				break;

				case "numeric":
					this.recordNumericInteraction(strID, strResponse, strCorrect, null, null, null, strLatency, null);
				break;

				case "fill-in":
					this.recordFillInInteraction(strID, strResponse, strCorrect, null, null, null, strLatency, null);
				break;

				default:
					console.error("ScormWrapper.recordInteraction: unknown interaction type of '" + scormInteractionType + "' encountered...");
			}
		}
		else {
			this.logger.info("ScormWrapper::recordInteraction: cmi.interactions are not supported by this LMS...");
		}
	}

	/****************************** private methods ******************************/
	ScormWrapper.prototype.getValue = function(_property) {
		this.logger.debug("ScormWrapper::getValue: _property=" + _property);

		if(this.finishCalled) {
			this.logger.debug("ScormWrapper::getValue: ignoring request as 'finish' has been called");
			return;
		}
		
		if (this.lmsConnected) {
			var _value = this.scorm.get(_property);
			var _errorCode = this.scorm.debug.getCode();
			var _errorMsg = "";
			
			if (_errorCode !== 0) {
				if (_errorCode === 403) {
					this.logger.warn("ScormWrapper::getValue: data model element not initialized");
				}
				else {
					_errorMsg += "Course could not get " + _property;
					_errorMsg += "\nError Info: " + this.scorm.debug.getInfo(_errorCode);
					_errorMsg += "\nLMS Error Info: " + this.scorm.debug.getDiagnosticInfo(_errorCode);
					
					this.handleError(_errorMsg);
				}
			}
			this.logger.debug("ScormWrapper::getValue: returning " + _value);
			return _value + "";
		}
		else {
			this.handleError("Course is not connected to the LMS");
		}
	};

	ScormWrapper.prototype.setValue = function(_property, _value) {
		this.logger.debug("ScormWrapper::setValue: _property=" + _property + " _value=" + _value);

		if(this.finishCalled)	{
			this.logger.debug("ScormWrapper::setValue: ignoring request as 'finish' has been called");
			return;
		}
		
		if (this.lmsConnected) {
			var _success = this.scorm.set(_property, _value);
			var _errorCode = this.scorm.debug.getCode();
			var _errorMsg = "";
			
			if (!_success) {
			/*
			* Some LMSes have an annoying tendency to return false from a set call even when it actually worked fine.
			* So, we should throw an error _only_ if there was a valid error code...
			*/
				if(_errorCode !== 0) {
					_errorMsg += "Course could not set " + _property + " to " + _value;
					_errorMsg += "\nError Info: " + this.scorm.debug.getInfo(_errorCode);
					_errorMsg += "\nLMS Error Info: " + this.scorm.debug.getDiagnosticInfo(_errorCode);
					
					this.handleError(_errorMsg);
				}
				else {
					this.logger.warn("ScormWrapper::setValue: LMS reported that the 'set' call failed but then said there was no error!");
				}
			}
			
			return _success;
		}
		else {
			this.handleError("Course is not connected to the LMS");
		}
	};

	/**
	* used for checking any data field that is not 'LMS Mandatory' to see whether the LMS we're running on supports it or not.
	* Note that the way this check is being performed means it wouldn't work for any element that is
	* 'write only', but so far we've not had a requirement to check for any optional elements that are.
	*/
	ScormWrapper.prototype.isSupported = function(_property) {
		this.logger.debug("ScormWrapper::isSupported: _property=" + _property);

		if(this.finishCalled) {
			this.logger.debug("ScormWrapper::isSupported: ignoring request as 'finish' has been called");
			return;
		}
		
		if (this.lmsConnected) {
			var _value = this.scorm.get(_property);
			var _errorCode = this.scorm.debug.getCode();
			
			return (_errorCode === 401 ? false : true);
		}
		else {
			this.handleError("Course is not connected to the LMS");
			return false;
		}
	};

	ScormWrapper.prototype.initTimedCommit = function() {
		this.logger.debug("ScormWrapper::initTimedCommit");
		
		if(this.timedCommitFrequency > 0) {
			var delay = this.timedCommitFrequency * (60 * 1000);
			this.timedCommitIntervalID = window.setInterval(_.bind(this.commit, this), delay);
		}
	};

	ScormWrapper.prototype.initRetryCommit = function() {
		this.logger.debug("ScormWrapper::initRetryCommit " + this.commitRetries + " out of " + this.maxCommitRetries);
		
		this.commitRetryPending = true;// stop anything else from calling commit until this is done
		
		this.retryCommitTimeoutID = window.setTimeout(_.bind(this.doRetryCommit, this), this.commitRetryDelay);
	};

	ScormWrapper.prototype.doRetryCommit = function() {
		this.logger.debug("ScormWrapper::doRetryCommit");

		this.commitRetryPending = false;

		this.commit();
	};

	ScormWrapper.prototype.handleError = function(_msg) {
		this.logger.error(_msg);
		
		if (!this.suppressErrors && (!this.logOutputWin || this.logOutputWin.closed) && confirm("An error has occured:\n\n" + _msg + "\n\nPress 'OK' to view debug information to send to technical support."))
			this.showDebugWindow();
	};

	ScormWrapper.prototype.createValidIdentifier = function(str)
	{
		str = this.trim(new String(str));

		if (_.indexOf(str.toLowerCase(), "urn:") === 0) {
			str = str.substr(4);
		}
		
		// URNs may only contain the following characters: letters, numbers - ( ) + . : = @ ; $ _ ! * ' %
		// if anything else is found, replace it with _
		str = str.replace(/[^\w\-\(\)\+\.\:\=\@\;\$\_\!\*\'\%]/g, "_");

		return str;
	};

	ScormWrapper.prototype.createResponseIdentifier = function(strShort, strLong) {
		
		if (strShort.length != 1 || strShort.search(/\w/) < 0) {
			strShort = "";
		}
		else {
			strShort = strShort.toLowerCase();
		}
		
		strLong = this.createValidIdentifier(strLong);
		
		return new ResponseIdentifier(strShort, strLong);
	};

	ScormWrapper.prototype.recordInteraction12 = function(strID, strResponse, bCorrect, strCorrectResponse, strDescription, intWeighting, intLatency, strLearningObjectiveID, dtmTime, scormInteractionType, strAlternateResponse, strAlternateCorrectResponse) {
		var bResult;
		var bTempResult;
		var interactionIndex;
		var strResult;
		
		// in SCORM 1.2, add a new interaction rather than updating an old one, because some LMS vendors have misinterpreted the "write only" rule regarding interactions to mean "write once"
		interactionIndex = this.getValue("cmi.interactions._count");
		
		if (interactionIndex === "") {
			interactionIndex = 0;
		}
		
		if (bCorrect === true || bCorrect === "true" || bCorrect === "correct") {
			strResult = "correct";
		}
		else if (bCorrect === false || bCorrect === "false" || bCorrect === "wrong") {
			strResult = "wrong";
		}
		else if (bCorrect === "unanticipated") {
			strResult = "unanticipated";
		}
		else if (bCorrect === "neutral") {
			strResult = "neutral";
		}

		var prefix = "cmi.interactions." + interactionIndex;
		
		bResult = this.setValue(prefix + ".id", strID);
		bResult = bResult && this.setValue(prefix + ".type", scormInteractionType);
		
		bTempResult = this.setValue(prefix + ".student_response", strResponse);
		
		if (bTempResult === false) {
			bTempResult = this.setValue(prefix + ".student_response", strAlternateResponse);
		}
		
		bResult = bResult && bTempResult;
		
		if (!_.isEmpty(strCorrectResponse)) {
			bTempResult = this.setValue(prefix + ".correct_responses.0.pattern", strCorrectResponse);
			if (bTempResult === false) {
				bTempResult = this.setValue(prefix + ".correct_responses.0.pattern", strAlternateCorrectResponse);
			}
			
			bResult = bResult && bTempResult;
		}

		if (!_.isEmpty(strResult)) {
			bResult = bResult && this.setValue(prefix + ".result", strResult);
		}
		
		// ignore the description parameter in SCORM 1.2, there is nothing we can do with it
		
		if (!_.isEmpty(intWeighting)) {
			bResult = bResult && this.setValue(prefix + ".weighting", intWeighting);
		}

		if (!_.isEmpty(intLatency)) {
			bResult = bResult && this.setValue(prefix + ".latency", this.convertMilliSecondsToSCORMTime(intLatency));
		}
		
		if (!_.isEmpty(strLearningObjectiveID)) {
			bResult = bResult && this.setValue(prefix + ".objectives.0.id", strLearningObjectiveID);
		}
		
		bResult = bResult && this.setValue(prefix + ".time", this.convertDateToCMITime(dtmTime));
		
		return bResult;
	};

	ScormWrapper.prototype.recordInteraction2004 = function(strID, strResponse, bCorrect, strCorrectResponse, strDescription, intWeighting, intLatency, strLearningObjectiveID, dtmTime, scormInteractionType) {	
		var bResult;
		var interactionIndex;
		var strResult;
		
		bCorrect = new String(bCorrect);
		
		interactionIndex = this.getValue("cmi.interactions._count");
		
		if (interactionIndex === "") {
			interactionIndex = 0;
		}
		
		if (bCorrect === true || bCorrect === "true" || bCorrect === "correct") {
			strResult = "correct";
		}
		else if (bCorrect === false || bCorrect == "false" || bCorrect === "wrong") {
			strResult = "incorrect";
		}
		else if (bCorrect === "unanticipated") {
			strResult = "unanticipated";
		}
		else if (bCorrect === "neutral") {
			strResult = "neutral";
		}
		else {
			strResult = "";
		}
		
		strID = this.createValidIdentifier(strID);

		var prefix = "cmi.interactions." + interactionIndex;
		
		bResult = this.setValue(prefix + ".id", strID);
		bResult = bResult && this.setValue(prefix + ".type", scormInteractionType);
		bResult = bResult && this.setValue(prefix + ".learner_response", strResponse);
		
		if (!_.isEmpty(strResult)) {
			bResult = bResult && this.setValue(prefix + ".result", strResult);
		}
		
		if (!_.isEmpty(strCorrectResponse)) {
			bResult = bResult && this.setValue(prefix + ".correct_responses.0.pattern", strCorrectResponse);
		}
		
		if (!_.isEmpty(strDescription)) {
			bResult = bResult && this.setValue(prefix + ".description", strDescription);
		}
		
		// ignore the description parameter in SCORM 1.2, there is nothing we can do with it
		
		if (!_.isEmpty(intWeighting)) {
			bResult = bResult && this.setValue(prefix + ".weighting", intWeighting);
		}

		if (!_.isEmpty(intLatency)) {
			bResult = bResult && this.setValue(prefix + ".latency", this.convertMilliSecondsToSCORM2004Time(intLatency));
		}
		
		if (!_.isEmpty(strLearningObjectiveID)) {
			bResult = bResult && this.setValue(prefix + ".objectives.0.id", strLearningObjectiveID);
		}
		
		bResult = bResult && this.setValue(prefix + ".timestamp", this.convertDateToISO8601Timestamp(dtmTime));
		
		return bResult;
	};

	ScormWrapper.prototype.recordMultipleChoiceInteraction = function(strID, response, blnCorrect, correctResponse, strDescription, intWeighting, intLatency, strLearningObjectiveID) {
		var _responseArray = null;
		var _correctResponseArray = null;
		
		if (response.constructor == String) {
			_responseArray = [this.createResponseIdentifier(response, response)];
		}
		else if (response.constructor == ResponseIdentifier) {
			_responseArray = [response];
		}
		else if (response.constructor == Array || response.constructor.toString().search("Array") > 0) {
			_responseArray = response;
		}
		else if (window.console && response.constructor.toString() == "(Internal Function)" && response.length > 0) {
			_responseArray = response;
		}
		else {
			this.handleError("ScormWrapper::recordMultipleChoiceInteraction: response is not in the correct format");
			return false;
		}
		
		if (!_.isEmpty(correctResponse)) {
			if (correctResponse.constructor == String) {
				_correctResponseArray = [this.createResponseIdentifier(correctResponse, correctResponse)];
			}
			else if (correctResponse.constructor == ResponseIdentifier) {
				_correctResponseArray = [correctResponse];
			}
			else if (correctResponse.constructor == Array || correctResponse.constructor.toString().search("Array") > 0) {
				_correctResponseArray = correctResponse;
			}
			else if (window.console && correctResponse.constructor.toString() == "(Internal Function)" && correctResponse.length > 0) {
				_correctResponseArray = correctResponse;
			}
			else {
				this.handleError("ScormWrapper::recordMultipleChoiceInteraction: correct response is not in the correct format");
				return false;
			}
		}
		else {
			_correctResponseArray = [];
		}
		
		var dtmTime = new Date();
		
		var strResponse = "";
		var strResponseLong = "";
		
		var strCorrectResponse = "";
		var strCorrectResponseLong = "";
		
		for (var i = 0; i < _responseArray.length; i++)	{
			if (strResponse.length > 0) {strResponse += this.isSCORM2004() ? "[,]" : ",";}
			if (strResponseLong.length > 0) {strResponseLong += ",";}
			
			strResponse += this.isSCORM2004() ? _responseArray[i].Long : _responseArray[i].Short;
			strResponseLong += _responseArray[i].Long;
		}

		for (var i = 0; i < _correctResponseArray.length; i++)	{
			if (strCorrectResponse.length > 0) {strCorrectResponse += this.isSCORM2004() ? "[,]" : ",";}
			if (strCorrectResponseLong.length > 0) {strCorrectResponseLong += ",";}
			
			strCorrectResponse += this.isSCORM2004() ? _correctResponseArray[i].Long : _correctResponseArray[i].Short;
			strCorrectResponseLong += _correctResponseArray[i].Long;
		}
		
		if (this.isSCORM2004())
			return this.recordInteraction2004(strID, strResponse, blnCorrect, strCorrectResponse, strDescription, intWeighting, intLatency, strLearningObjectiveID, dtmTime, "choice");
		
		return this.recordInteraction12(strID, strResponseLong, blnCorrect, strCorrectResponseLong, strDescription, intWeighting, intLatency, strLearningObjectiveID, dtmTime, "choice",  strResponse, strCorrectResponse);
	};

	ScormWrapper.prototype.recordMatchingInteraction = function(strID, response, blnCorrect, correctResponse, strDescription, intWeighting, intLatency, strLearningObjectiveID) {
		var _responseArray = null;
		var _correctResponseArray = null;
		
		if (response.constructor == MatchingResponse) {
			_responseArray = [response];
		}
		else if (response.constructor == Array || response.constructor.toString().search("Array") > 0) {
			_responseArray = response;
		}
		else if (window.console && response.constructor.toString() == "(Internal Function)" && response.length > 0) {
			_responseArray = response;
		}
		else {
			this.handleError("ScormWrapper::recordMatchingInteraction: response is not in the correct format");
			return false;
		}
		
		if (!_.isEmpty(correctResponse)) {
			if (correctResponse.constructor == MatchingResponse) {
				_correctResponseArray = [correctResponse];
			}
			else if (correctResponse.constructor == Array || correctResponse.constructor.toString().search("Array") > 0) {
				_correctResponseArray = correctResponse;
			}
			else if (window.console && correctResponse.constructor.toString() == "(Internal Function)" && correctResponse.length > 0)	{
				_correctResponseArray = correctResponse;
			}
			else {
				this.handleError("ScormWrapper::recordMatchingInteraction: correct response is not in the correct format");
				return false;
			}
		}
		else {
			_correctResponseArray = [];
		}
		
		var dtmTime = new Date();
		
		var strResponse = "";
		var strResponseLong = "";
		
		var strCorrectResponse = "";
		var strCorrectResponseLong = "";
		
		for (var i = 0; i < _responseArray.length; i++) {
			if (strResponse.length > 0) {strResponse += ",";}
			if (strResponseLong.length > 0) {strResponseLong += this.isSCORM2004() ? "[,]" : ",";}
			
			strResponse += _responseArray[i].Source.Short + "." + _responseArray[i].Target.Short;
			strResponseLong += _responseArray[i].Source.Long + (this.isSCORM2004() ? "[.]" : ".") + _responseArray[i].Target.Long;
		}

		for (var i = 0; i < _correctResponseArray.length; i++) {
			if (strCorrectResponse.length > 0) {strCorrectResponse += ",";}
			if (strCorrectResponseLong.length > 0) {strCorrectResponseLong += this.isSCORM2004() ? "[,]" : ",";}
			
			strCorrectResponse += _correctResponseArray[i].Source.Short + "." + _correctResponseArray[i].Target.Short;
			strCorrectResponseLong += _correctResponseArray[i].Source.Long + (this.isSCORM2004() ? "[.]" : ".") + _correctResponseArray[i].Target.Long;
		}
		
		if (this.isSCORM2004())
			return this.recordInteraction2004(strID, strResponseLong, blnCorrect, strCorrectResponseLong, strDescription, intWeighting, intLatency, strLearningObjectiveID, dtmTime, "matching");
		
		return this.recordInteraction12(strID, strResponseLong, blnCorrect, strCorrectResponseLong, strDescription, intWeighting, intLatency, strLearningObjectiveID, dtmTime, "matching", strResponse, strCorrectResponse);
	};

	ScormWrapper.prototype.recordNumericInteraction = function(strID, response, blnCorrect, correctResponse, strDescription, intWeighting, intLatency, strLearningObjectiveID) {
		var dtmTime = new Date();

		if (this.isSCORM2004())
			return this.recordInteraction2004(strID, response, blnCorrect, correctResponse, strDescription, intWeighting, intLatency, strLearningObjectiveID, dtmTime, "numeric");
		
		return this.recordInteraction12(strID, response, blnCorrect, correctResponse, strDescription, intWeighting, intLatency, strLearningObjectiveID, dtmTime, "numeric", response, correctResponse);
	};

	ScormWrapper.prototype.recordFillInInteraction = function(strID, response, blnCorrect, correctResponse, strDescription, intWeighting, intLatency, strLearningObjectiveID) {
		var dtmTime = new Date();

		var max_len = this.isSCORM2004() ? 250 : 255;

		if(response.length > max_len) {
			response = response.substr(0,max_len);

			this.logger.warn("ScormWrapper::recordFillInInteraction: response data for " + strID + " is longer than the maximum allowed length of " + max_len + " characters; data will be truncated to avoid an error.");
		}

		if (this.isSCORM2004())
			return this.recordInteraction2004(strID, response, blnCorrect, correctResponse, strDescription, intWeighting, intLatency, strLearningObjectiveID, dtmTime, "fill-in");
		
		return this.recordInteraction12(strID, response, blnCorrect, correctResponse, strDescription, intWeighting, intLatency, strLearningObjectiveID, dtmTime, "fill-in", response, correctResponse);
	};

	ScormWrapper.prototype.showDebugWindow = function() {
		
		if (this.logOutputWin && !this.logOutputWin.closed) {
			this.logOutputWin.close();
		}
		
		this.logOutputWin = window.open("log_output.html", "Log", "width=600,height=300,status=no,scrollbars=yes,resize=yes,menubar=yes,toolbar=yes,location=yes,top=0,left=0");
		
		if (this.logOutputWin)
			this.logOutputWin.focus();
		
		return;
	};

	ScormWrapper.prototype.convertMilliSecondsToSCORMTime = function(value) {
		var h;
		var m;
		var s;
		var ms;
		var cs;
		var CMITimeSpan;
		
		ms = value % 1000;

		s = ((value - ms) / 1000) % 60;

		m = ((value - ms - (s * 1000)) / 60000) % 60;

		h = (value - ms - (s * 1000) - (m * 60000)) / 3600000;
		
		if (h === 10000)	{
			h = 9999;
			
			m = (value - (h * 3600000)) / 60000;
			if (m === 100)	{
				m = 99;
			}
			m = Math.floor(m);
			
			s = (value - (h * 3600000) - (m * 60000)) / 1000;
			if (s === 100)	{
				s = 99;
			}
			s = Math.floor(s);
			
			ms = (value - (h * 3600000) - (m * 60000) - (s * 1000));
		}

		cs = Math.floor(ms / 10);

		CMITimeSpan = this.zeroPad(h, 4) + ":" + this.zeroPad(m, 2) + ":" +	this.zeroPad(s, 2);
		CMITimeSpan += "." + cs;
		
		if (h > 9999) {
			CMITimeSpan = "9999:99:99";
			
			CMITimeSpan += ".99";
		}
		
		return CMITimeSpan;
	};

	ScormWrapper.prototype.convertDateToCMITime = function(_value) {
		var h;
		var m;
		var s;
		
		var dtmDate = new Date(_value);
		
		h = dtmDate.getHours();
		m = dtmDate.getMinutes();
		s = dtmDate.getSeconds();
		
		return this.zeroPad(h, 2) + ":" + this.zeroPad(m, 2) + ":" + this.zeroPad(s, 2);
	};

	ScormWrapper.prototype.convertMilliSecondsToSCORM2004Time = function(_value) {
		var str = "";
		var cs;
		var s;
		var m;
		var h;
		var d;
		var mo; // assumed to be an "average" month (a leap year every 4 years) = ((365*4) + 1) / 48 = 30.4375 days per month
		var y;
		
		var HUNDREDTHS_PER_SECOND = 100;
		var HUNDREDTHS_PER_MINUTE = HUNDREDTHS_PER_SECOND * 60;
		var HUNDREDTHS_PER_HOUR   = HUNDREDTHS_PER_MINUTE * 60;
		var HUNDREDTHS_PER_DAY    = HUNDREDTHS_PER_HOUR * 24;
		var HUNDREDTHS_PER_MONTH  = HUNDREDTHS_PER_DAY * (((365 * 4) + 1) / 48);
		var HUNDREDTHS_PER_YEAR   = HUNDREDTHS_PER_MONTH * 12;
		
		cs = Math.floor(_value / 10);
		
		y = Math.floor(cs / HUNDREDTHS_PER_YEAR);
		cs -= (y * HUNDREDTHS_PER_YEAR);
		
		mo = Math.floor(cs / HUNDREDTHS_PER_MONTH);
		cs -= (mo * HUNDREDTHS_PER_MONTH);
		
		d = Math.floor(cs / HUNDREDTHS_PER_DAY);
		cs -= (d * HUNDREDTHS_PER_DAY);
		
		h = Math.floor(cs / HUNDREDTHS_PER_HOUR);
		cs -= (h * HUNDREDTHS_PER_HOUR);
		
		m = Math.floor(cs / HUNDREDTHS_PER_MINUTE);
		cs -= (m * HUNDREDTHS_PER_MINUTE);
		
		s = Math.floor(cs / HUNDREDTHS_PER_SECOND);
		cs -= (s * HUNDREDTHS_PER_SECOND);
		
		if (y > 0)
			str += y + "Y";
		if (mo > 0)
			str += mo + "M";
		if (d > 0)
			str += d + "D";
		
		// check to see if we have any time before adding the "T"
		if ((cs + s + m + h) > 0 ) {
			
			str += "T";
			
			if (h > 0)
				str += h + "H";
			
			if (m > 0)
				str += m + "M";
			
			if ((cs + s) > 0) {
				str += s;
				
				if (cs > 0)
					str += "." + cs;
				
				str += "S";
			}
		}
		
		if (str === "")
			str = "0S";
		
		str = "P" + str;
		
		return str;
	};

	ScormWrapper.prototype.convertDateToISO8601Timestamp = function(_value) {
		var str;
		
		var dtm = new Date(_value);
		
		var y = dtm.getFullYear();
		var mo = dtm.getMonth() + 1;
		var d = dtm.getDate();
		var h = dtm.getHours();
		var m = dtm.getMinutes();
		var s = dtm.getSeconds();
		
		mo = this.zeroPad(mo, 2);
		d = this.zeroPad(d, 2);
		h = this.zeroPad(h, 2);
		m = this.zeroPad(m, 2);
		s = this.zeroPad(s, 2);
		
		str = y + "-" + mo + "-" + d + "T" + h + ":" + m + ":" + s;
		
		return str;
	};

	ScormWrapper.prototype.zeroPad = function(intNum, intNumDigits) {
		var strTemp;
		var intLen;
		var i;
		
		strTemp = new String(intNum);
		intLen = strTemp.length;
		
		if (intLen > intNumDigits) {
			strTemp = strTemp.substr(0, intNumDigits);
		}
		else {
			for (i = intLen; i < intNumDigits; i++)
				strTemp = "0" + strTemp;
		}
		
		return strTemp;
	};

	ScormWrapper.prototype.trim = function(str) {
		return str.replace(/^\s*|\s*$/g, "");
	};

	ScormWrapper.prototype.isSCORM2004 = function() {
		return this.scorm.version === "2004";
	};

	var MatchingResponse = function(source, target){
		if (source.constructor == String){
			source = ScormWrapper.getInstance().createResponseIdentifier(source, source);
		}

		if (target.constructor == String){
			target = ScormWrapper.getInstance().createResponseIdentifier(target, target);
		}
		
		this.Source = source;
		this.Target = target;
	};

	MatchingResponse.prototype.toString = function(){
		return "[Matching Response " + this.Source + ", " + this.Target + "]";
	};

	var ResponseIdentifier = function(strShort, strLong) {
		this.Short = new String(strShort);
		this.Long = new String(strLong);
	};

	ResponseIdentifier.prototype.toString = function() {
		return "[Response Identifier " + this.Short + ", " + this.Long + "]";
	};

	return ScormWrapper;
});<|MERGE_RESOLUTION|>--- conflicted
+++ resolved
@@ -218,11 +218,7 @@
 	ScormWrapper.prototype.getStudentName = function() {
 		return this.getValue(this.isSCORM2004() ? "cmi.learner_name" : "cmi.core.student_name");
 	};
-<<<<<<< HEAD
-	
-=======
-
->>>>>>> 40062a1f
+
 	ScormWrapper.prototype.getStudentId = function(){
 		return this.getValue(this.isSCORM2004() ? "cmi.learner_id":"cmi.core.student_id");
 	};
