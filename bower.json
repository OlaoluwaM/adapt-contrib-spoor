--- conflicted
+++ resolved
@@ -6,13 +6,9 @@
     "Kevin Corry <kevinc@learningpool.com>",
     "Kev Adsett <kev.adsett@kineo.com?"
   ],
-<<<<<<< HEAD
-  "description": "An extension which allows basic SCORM tracking",
-=======
   "displayName" : "Spoor",
   "extension" : "spoor",
-  "description": "A basic scorm tracking plugin for Adapt",
->>>>>>> 48c6dd56
+  "description": "An extension which allows basic SCORM tracking",
   "main": "/js/adapt-contrib-spoor.js",
   "keywords": [
     "adapt-plugin",
